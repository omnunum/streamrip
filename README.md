--- conflicted
+++ resolved
@@ -2,12 +2,10 @@
 
 [![Downloads](https://static.pepy.tech/personalized-badge/streamrip?period=total&units=international_system&left_color=black&right_color=green&left_text=Downloads)](https://pepy.tech/project/streamrip)
 
-<<<<<<< HEAD
-=======
+
 A scriptable stream downloader for Qobuz, Tidal, Deezer and SoundCloud.
 
 
->>>>>>> f93a0181
 ## Features
 
 - Super fast, as it utilizes concurrent downloads and conversion
@@ -37,12 +35,8 @@
 ```
 
 
-
-<<<<<<< HEAD
-If you would like to use `streamrip`'s conversion capabilities, or download music from SoundCloud, install [ffmpeg](https://ffmpeg.org/download.html). To download streams from YouTube, install `youtube-dl`.
-=======
 If you would like to use `streamrip`'s conversion capabilities, download TIDAL videos, or download music from SoundCloud, install [ffmpeg](https://ffmpeg.org/download.html).
->>>>>>> f93a0181
+
 
 ## Example Usage
 
